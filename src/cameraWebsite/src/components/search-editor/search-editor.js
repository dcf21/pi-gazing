--- conflicted
+++ resolved
@@ -3,16 +3,8 @@
     function SearchEditor(params) {
         var self = this;
         // Available cameras
-<<<<<<< HEAD
-        self.cameras = ko.observableArray(["Any"]);
-        // Get the cameras
-        client.listCameras(function (err, cameras) { self.cameras(["Any"].concat(cameras)); });
-
-        self.searchTypes = ["Moving objects", "Timelapse images"];
-=======
         self.cameras = params.cameras;
         self.searchTypes = params.searchTypes;
->>>>>>> 0c15ae34
 
         self.search = params.search;
         if (params.hasOwnProperty('onSearch')) {
